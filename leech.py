--- conflicted
+++ resolved
@@ -6,12 +6,8 @@
 import requests
 import requests_cache
 import http.cookiejar
-<<<<<<< HEAD
+import logging
 import json
-=======
-import logging
-import sqlite3
->>>>>>> 9ab84041
 
 import sites
 import ebook
@@ -21,118 +17,8 @@
 
 logger = logging.getLogger(__name__)
 
-
-def uses_session(command):
-    """Decorator for click commands that need a session."""
-    @click.option('--cache/--no-cache', default=True)
-    def wrapper(cache, **kwargs):
-        if cache:
-            session = requests_cache.CachedSession('leech', expire_after=4 * 3600)
-        else:
-            session = requests.Session()
-
-        lwp_cookiejar = http.cookiejar.LWPCookieJar()
-        try:
-            lwp_cookiejar.load('leech.cookies', ignore_discard=True)
-        except Exception as e:
-            pass
-        session.cookies = lwp_cookiejar
-        session.headers.update({
-            'User-agent': USER_AGENT
-        })
-        return command(session=session, **kwargs)
-    wrapper.__name__ = command.__name__
-    return wrapper
-
-
-def uses_story(command):
-    """Decorator for click commands that need a story."""
-    @click.argument('url')
-    @click.option(
-        '--site-options',
-        default='{}',
-        help='JSON object encoding any site specific option.'
-    )
-    @uses_session
-    def wrapper(url, session, site_options, **kwargs):
-        site, url = sites.get(url)
-        if not site:
-            raise Exception("No site handler found")
-
-        default_site_options = site.get_default_options()
-
-        with open('leech.json') as store_file:
-            store = json.load(store_file)
-            login = store.get('logins', {}).get(site.__name__, False)
-            configured_site_options = store.get('site_options', {}).get(site.__name__, {})
-
-        overridden_site_options = json.loads(site_options)
-
-        # The final options dictionary is computed by layering the default, configured,
-        # and overridden options together in that order.
-        options = dict(
-            list(default_site_options.items()) +
-            list(configured_site_options.items()) +
-            list(overridden_site_options.items())
-        )
-
-        handler = site(
-            session,
-            options=options
-        )
-
-<<<<<<< HEAD
-        if login:
-            handler.login(login)
-=======
-    logger.info("Handler: %s (%s)", site, url)
->>>>>>> 9ab84041
-
-        story = handler.extract(url)
-        if not story:
-            raise Exception("Couldn't extract story")
-
-        command(story=story, **kwargs)
-    wrapper.__name__ = command.__name__
-    return wrapper
-
-
-@click.group(cls=DefaultGroup, default='download', default_if_no_args=True)
-def cli():
-    """Top level click group. Uses click-default-group to preserve most behavior from leech v1."""
-    pass
-
-
-@cli.command()
-def flush():
-    """"Flushes the contents of the cache."""
-    requests_cache.install_cache('leech')
-    requests_cache.clear()
-    print("Flushed cache")
-
-
-@cli.command()
-@uses_story
-def download(story):
-    """Downloads a story and saves it on disk as a ebpub ebook."""
-    filename = ebook.generate_epub(story)
-    print("File created:", filename)
-
-
-if __name__ == '__main__':
-<<<<<<< HEAD
-    cli()
-=======
-    parser = argparse.ArgumentParser()
-    parser.add_argument('url', help="url of a story to fetch", nargs='?')
-    parser.add_argument('--filename', help="output filename (the title is used if this isn't provided)")
-    parser.add_argument('--no-cache', dest='cache', action='store_false')
-    parser.add_argument('--flush', dest='flush', action='store_true')
-    parser.add_argument('-v', '--verbose', help="verbose output", action='store_true', dest='verbose')
-    parser.set_defaults(cache=True, flush=False, verbose=False)
-    args, extra_args = parser.parse_known_args()
-
-    if args.verbose:
+def configure_logging(verbose):
+    if verbose:
         logging.basicConfig(level=logging.DEBUG)
     else:
         logging.basicConfig(
@@ -140,21 +26,8 @@
             format="[%(name)s] %(message)s"
         )
 
-    if args.flush:
-        requests_cache.install_cache('leech')
-        requests_cache.clear()
-
-        conn = sqlite3.connect('leech.sqlite')
-        conn.execute("VACUUM")
-        conn.close()
-
-        logger.info("Flushed cache")
-        sys.exit()
-
-    if not args.url:
-        sys.exit("URL is required")
-
-    if args.cache:
+def create_session(cache):
+    if cache:
         session = requests_cache.CachedSession('leech', expire_after=4 * 3600)
     else:
         session = requests.Session()
@@ -168,7 +41,77 @@
     session.headers.update({
         'User-agent': USER_AGENT
     })
+    return session
 
-    filename = leech(args.url, filename=args.filename, session=session, args=extra_args)
-    logger.info("File created: %s", filename)
->>>>>>> 9ab84041
+def open_story(url, session, site_options):
+    site, url = sites.get(url)
+
+    if not site:
+        raise Exception("No site handler found")
+
+    default_site_options = site.get_default_options()
+
+    with open('leech.json') as store_file:
+        store = json.load(store_file)
+        login = store.get('logins', {}).get(site.__name__, False)
+        configured_site_options = store.get('site_options', {}).get(site.__name__, {})
+
+    overridden_site_options = json.loads(site_options)
+
+    # The final options dictionary is computed by layering the default, configured,
+    # and overridden options together in that order.
+    options = dict(
+        list(default_site_options.items()) +
+        list(configured_site_options.items()) +
+        list(overridden_site_options.items())
+    )
+
+    handler = site(
+        session,
+        options=options
+    )
+
+    if login:
+        handler.login(login)
+
+    story = handler.extract(url)
+    if not story:
+        raise Exception("Couldn't extract story")
+    return story
+
+@click.group(cls=DefaultGroup, default='download', default_if_no_args=True)
+def cli():
+    """Top level click group. Uses click-default-group to preserve most behavior from leech v1."""
+    pass
+
+
+@cli.command()
+@click.option('--verbose', '-v', is_flag=True, help="verbose output")
+def flush(verbose):
+    """Flushes the contents of the cache."""
+    configure_logging(verbose)
+    requests_cache.install_cache('leech')
+    requests_cache.clear()
+    logger.info("Flushed cache")
+
+
+@cli.command()
+@click.argument('url')
+@click.option(
+    '--site-options',
+    default='{}',
+    help='JSON object encoding any site specific option.'
+)
+@click.option('--cache/--no-cache', default=True)
+@click.option('--verbose', '-v', is_flag=True, help="Verbose debugging output")
+def download(url, site_options, cache, verbose):
+    """Downloads a story and saves it on disk as a ebpub ebook."""
+    configure_logging(verbose)
+    session = create_session(cache)
+    story = open_story(url, session, site_options)
+    filename = ebook.generate_epub(story)
+    logger.info("File created: " + filename)
+
+
+if __name__ == '__main__':
+    cli()